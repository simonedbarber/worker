(function (factory) {
    if (typeof define === 'function' && define.amd) {
        // AMD. Register as anonymous module.
        define(['jquery'], factory);
    } else if (typeof exports === 'object') {
        // Node / CommonJS
        factory(require('jquery'));
    } else {
        // Browser globals.
        factory(jQuery);
    }
})(function ($) {

<<<<<<< HEAD
  'use strict';

  var NAMESPACE = 'qor.worker';
  var EVENT_ENABLE = 'enable.' + NAMESPACE;
  var EVENT_DISABLE = 'disable.' + NAMESPACE;
  var EVENT_CLICK = 'click.' + NAMESPACE;
  var CLASS_NEW_WORKER = '.qor-worker--new';
  var CLASS_WORKER_ERRORS = '.qor-worker--show-errors';
  var CLASS_WORKER_CONTAINER = '.qor-worker-form';
  var CLASS_WORKER_LIST = '.qor-worker-form-list';
  var CLASS_WORKER_PROGRESS= '.qor-worker--progress';
  var CLASS_WORKER_SHOW= '.qor-worker-form--show';
  var CLASS_BUTTON_BACK= '.qor-button--back';
  var CLASS_TABLE= '.qor-js-table';
  var CLASS_SELECT= '.is-selected';

  function QorWorker(element, options) {
    this.$element = $(element);
    this.options = $.extend({}, QorWorker.DEFAULTS, $.isPlainObject(options) && options);
    this.init();
  }

  QorWorker.prototype = {
    constructor: QorWorker,

    init: function () {
      this.bind();
      this.formOpened = false;
      if ($(CLASS_WORKER_PROGRESS).size()) {
        $.fn.qorSliderAfterShow.updateWorkerProgress();
      }

      if ($(CLASS_WORKER_SHOW).size()) {
        this.formOpened = true;
      }

    },

    bind: function () {
      this.$element
        .on(EVENT_CLICK, CLASS_WORKER_ERRORS, $.proxy(this.showError, this))
        .on(EVENT_CLICK, CLASS_NEW_WORKER, $.proxy(this.showForm, this))
        .on(EVENT_CLICK, CLASS_BUTTON_BACK, $.proxy(this.hideForm, this));
    },

    unbind: function () {
      this.$element
        .off(EVENT_CLICK, CLASS_WORKER_ERRORS, this.showError, this)
        .off(EVENT_CLICK, CLASS_NEW_WORKER, this.showForm, this)
        .off(EVENT_CLICK, CLASS_BUTTON_BACK, this.hideForm, this);
    },

    showError: function (e) {
      e.preventDefault();

      var $workerErrorModal = $(QorWorker.POPOVERTEMPLATE).appendTo('body');
      var url = $('tr.is-selected').data('url');
      $workerErrorModal.qorModal('show');

      $.ajax({
        url: url,
        method: 'GET',
        dataType: 'html',
        processData: false,
        contentType: false
      }).done(function (html) {
        var $content = $(html).find('.qor-form-container');
        var $errorTable = $content.find('.workers-error-output');
        if ($errorTable){
          $errorTable.appendTo($workerErrorModal.find('#qor-worker-errors'));
        }
      });

    },

    hideForm: function (e) {

      e.preventDefault();

      var $parent = this.$element;
      var $lists = $parent.find(CLASS_WORKER_CONTAINER).find('>li');

      $lists.show().removeClass('current').find('form').addClass('hidden');
      $(CLASS_BUTTON_BACK).addClass('hidden');
      $(CLASS_WORKER_LIST).show();

      this.formOpened = false;
=======
    'use strict';

    let NAMESPACE = 'qor.worker',
        EVENT_ENABLE = 'enable.' + NAMESPACE,
        EVENT_DISABLE = 'disable.' + NAMESPACE,
        EVENT_CLICK = 'click.' + NAMESPACE,
        CLASS_NEW_WORKER = '.qor-worker--new',
        CLASS_WORKER_CONTAINER = '.qor-worker-form',
        CLASS_WORKER_LIST = '.qor-worker-form-list',
        CLASS_WORKER_PROGRESS = '.qor-worker--progress',
        CLASS_WORKER_SHOW = '.qor-worker-form--show',
        CLASS_BUTTON_BACK = '.qor-button--back',
        CLASS_TABLE = '.qor-js-table',
        CLASS_SELECT = '.is-selected';

    function QorWorker(element, options) {
        this.$element = $(element);
        this.options = $.extend({}, QorWorker.DEFAULTS, $.isPlainObject(options) && options);
        this.init();
    }
>>>>>>> 18e4c887

    QorWorker.prototype = {
        constructor: QorWorker,

        init: function () {
            this.bind();
            this.formOpened = false;

            if ($(CLASS_WORKER_SHOW).length) {
                this.formOpened = true;
            }

        },

        bind: function () {
            this.$element
                .on(EVENT_CLICK, CLASS_NEW_WORKER, $.proxy(this.showForm, this))
                .on(EVENT_CLICK, CLASS_BUTTON_BACK, $.proxy(this.hideForm, this));
        },

        unbind: function () {
            this.$element
                .off(EVENT_CLICK, CLASS_NEW_WORKER, this.showForm, this)
                .off(EVENT_CLICK, CLASS_BUTTON_BACK, this.hideForm, this);
        },

        hideForm: function (e) {

            e.preventDefault();

            var $parent = this.$element;
            var $lists = $parent.find(CLASS_WORKER_CONTAINER).find('>li');

            $lists.show().removeClass('current').find('form').addClass('hidden');
            $(CLASS_BUTTON_BACK).addClass('hidden');
            $(CLASS_WORKER_LIST).show();

            this.formOpened = false;

            window.onbeforeunload = null;
            $.fn.qorSlideoutBeforeHide = null;

        },

        showForm: function (e) {
            var $target = $(e.target);
            e.preventDefault();

            if (this.formOpened) {
                return;
            }

            var $targetList = $target.closest('li');
            var $parent = $target.closest(CLASS_WORKER_CONTAINER);
            var $parentList = $target.closest(CLASS_WORKER_LIST);
            var $lists = $parent.find('>li');

            $lists.hide().removeClass('current');

            $targetList.addClass('current').show();
            $(CLASS_BUTTON_BACK).removeClass('hidden');
            $targetList.find(CLASS_WORKER_LIST).hide();

            $parentList.show().find('form').removeClass('hidden');
            this.formOpened = true;
        },

        destroy: function () {
            this.unbind();
            QorWorker.getWorkerProgressIntervId && window.clearInterval(QorWorker.getWorkerProgressIntervId);
            $.fn.qorSliderAfterShow.updateWorkerProgress = null;
        }

    };

    QorWorker.DEFAULTS = {};
    QorWorker.POPOVERTEMPLATE = (
        `<div class="qor-modal fade qor-modal--worker-errors" tabindex="-1" role="dialog" aria-hidden="true">
          <div class="mdl-card mdl-shadow--2dp" role="document">
            <div class="mdl-card__title">
              <h2 class="mdl-card__title-text">Process Errors</h2>
            </div>
          <div class="mdl-card__supporting-text" id="qor-worker-errors"></div>
            <div class="mdl-card__actions">
              <a class="mdl-button mdl-button--colored mdl-js-button mdl-js-ripple-effect" data-dismiss="modal">close</a>
            </div>
          </div>
        </div>`
    );

    QorWorker.plugin = function (options) {
        return this.each(function () {
            var $this = $(this);
            var data = $this.data(NAMESPACE);
            var fn;

            if (!data) {

                if (/destroy/.test(options)) {
                    return;
                }

                $this.data(NAMESPACE, (data = new QorWorker(this, options)));
            }

            if (typeof options === 'string' && $.isFunction(fn = data[options])) {
                fn.apply(data);
            }
        });
    };

    $.fn.qorSliderAfterShow.updateWorkerProgress = function (url) {
        QorWorker.getWorkerProgressIntervId = window.setInterval(QorWorker.updateWorkerProgress, 1000, url);
    };

    QorWorker.updateTableStatus = function (status) {
        var $selectedItem = $(CLASS_TABLE).find(CLASS_SELECT);
        var statusName = $(CLASS_WORKER_PROGRESS).data().statusName;

        $selectedItem.find('td[data-heading="' + statusName + '"]').find('.qor-table__content').html(status);

    };

    QorWorker.isScrollToBottom = function (element) {
        return element.clientHeight + element.scrollTop === element.scrollHeight;
    };

    QorWorker.updateWorkerProgress = function (url) {
        var progressURL = url;
        var $logContainer = $('.workers-log-output');
        var $progressValue = $('.qor-worker--progress-value');
        var $progressStatusStatus = $('.qor-worker--progress-status');
        var $progress = $(CLASS_WORKER_PROGRESS);
        var $selectTR = $(CLASS_TABLE).find(CLASS_SELECT);
        var status = ['killed', 'exception', 'cancelled', 'scheduled'];

        if ($progress.size()) {
            var progressData = $progress.data();
        }

        if ($selectTR.size() && progressData && progressData.statusName) {
            var orignialStatus = $selectTR.find('td[data-heading="' + progressData.statusName + '"]').find('.qor-table__content').html();
        }

        if (!$progress.size() || !$progress.size() || status.indexOf(progressData.status) != -1) {
            window.clearInterval(QorWorker.getWorkerProgressIntervId);
            return;
        }

        if (progressData.progress >= 100) {
            window.clearInterval(QorWorker.getWorkerProgressIntervId);
            document.querySelector('#qor-worker--progress').MaterialProgress.setProgress(100);
            QorWorker.updateTableStatus(progressData.status);
            $('.qor-workers-abort').addClass('hidden');
            $('.qor-workers-rerun').removeClass('hidden');
            return;
        }

        $.ajax({
            url: progressURL,
            method: 'GET',
            dataType: 'html',
            processData: false,
            contentType: false
        }).done(function (html) {
            let $html = $(html),
                contentData = $html.find(CLASS_WORKER_PROGRESS).data(),
                currentStatus = contentData.progress,
                progressStatusStatus = contentData.status;

            $progressValue.html(currentStatus);
            $progressStatusStatus.html(progressStatusStatus);

            // set status progress
            document.querySelector('#qor-worker--progress').MaterialProgress.setProgress(currentStatus);

            // update process log
            let oldLog = $.trim($logContainer.html()),
                newLog = $.trim($html.find('.workers-log-output').html()),
                newLogHtml,
                $errorTable = $html.find('.workers-error-output');

            if (newLog != oldLog) {
                newLogHtml = newLog.replace(oldLog, '');

                if (QorWorker.isScrollToBottom($logContainer[0])) {
                    $logContainer.append(newLogHtml).scrollTop($logContainer[0].scrollHeight);
                } else {
                    $logContainer.append(newLogHtml);
                }

            }

            if ($errorTable.length) {
                $('.workers-error-output').html($errorTable.html());
            }

            if (orignialStatus != progressStatusStatus) {
                QorWorker.updateTableStatus(progressStatusStatus);
            }

            if (currentStatus >= 100) {
                window.clearInterval(QorWorker.getWorkerProgressIntervId);
                $('.qor-workers-abort').addClass('hidden');
                $('.qor-workers-rerun').removeClass('hidden');
            }

        });
    };


    $(function () {
        var selector = '[data-toggle="qor.workers"]';

        $(document).
        on(EVENT_DISABLE, function (e) {
            QorWorker.plugin.call($(selector, e.target), 'destroy');
        }).
        on(EVENT_ENABLE, function (e) {
            QorWorker.plugin.call($(selector, e.target));
        }).
        triggerHandler(EVENT_ENABLE);
    });

    return QorWorker;

});<|MERGE_RESOLUTION|>--- conflicted
+++ resolved
@@ -11,95 +11,6 @@
     }
 })(function ($) {
 
-<<<<<<< HEAD
-  'use strict';
-
-  var NAMESPACE = 'qor.worker';
-  var EVENT_ENABLE = 'enable.' + NAMESPACE;
-  var EVENT_DISABLE = 'disable.' + NAMESPACE;
-  var EVENT_CLICK = 'click.' + NAMESPACE;
-  var CLASS_NEW_WORKER = '.qor-worker--new';
-  var CLASS_WORKER_ERRORS = '.qor-worker--show-errors';
-  var CLASS_WORKER_CONTAINER = '.qor-worker-form';
-  var CLASS_WORKER_LIST = '.qor-worker-form-list';
-  var CLASS_WORKER_PROGRESS= '.qor-worker--progress';
-  var CLASS_WORKER_SHOW= '.qor-worker-form--show';
-  var CLASS_BUTTON_BACK= '.qor-button--back';
-  var CLASS_TABLE= '.qor-js-table';
-  var CLASS_SELECT= '.is-selected';
-
-  function QorWorker(element, options) {
-    this.$element = $(element);
-    this.options = $.extend({}, QorWorker.DEFAULTS, $.isPlainObject(options) && options);
-    this.init();
-  }
-
-  QorWorker.prototype = {
-    constructor: QorWorker,
-
-    init: function () {
-      this.bind();
-      this.formOpened = false;
-      if ($(CLASS_WORKER_PROGRESS).size()) {
-        $.fn.qorSliderAfterShow.updateWorkerProgress();
-      }
-
-      if ($(CLASS_WORKER_SHOW).size()) {
-        this.formOpened = true;
-      }
-
-    },
-
-    bind: function () {
-      this.$element
-        .on(EVENT_CLICK, CLASS_WORKER_ERRORS, $.proxy(this.showError, this))
-        .on(EVENT_CLICK, CLASS_NEW_WORKER, $.proxy(this.showForm, this))
-        .on(EVENT_CLICK, CLASS_BUTTON_BACK, $.proxy(this.hideForm, this));
-    },
-
-    unbind: function () {
-      this.$element
-        .off(EVENT_CLICK, CLASS_WORKER_ERRORS, this.showError, this)
-        .off(EVENT_CLICK, CLASS_NEW_WORKER, this.showForm, this)
-        .off(EVENT_CLICK, CLASS_BUTTON_BACK, this.hideForm, this);
-    },
-
-    showError: function (e) {
-      e.preventDefault();
-
-      var $workerErrorModal = $(QorWorker.POPOVERTEMPLATE).appendTo('body');
-      var url = $('tr.is-selected').data('url');
-      $workerErrorModal.qorModal('show');
-
-      $.ajax({
-        url: url,
-        method: 'GET',
-        dataType: 'html',
-        processData: false,
-        contentType: false
-      }).done(function (html) {
-        var $content = $(html).find('.qor-form-container');
-        var $errorTable = $content.find('.workers-error-output');
-        if ($errorTable){
-          $errorTable.appendTo($workerErrorModal.find('#qor-worker-errors'));
-        }
-      });
-
-    },
-
-    hideForm: function (e) {
-
-      e.preventDefault();
-
-      var $parent = this.$element;
-      var $lists = $parent.find(CLASS_WORKER_CONTAINER).find('>li');
-
-      $lists.show().removeClass('current').find('form').addClass('hidden');
-      $(CLASS_BUTTON_BACK).addClass('hidden');
-      $(CLASS_WORKER_LIST).show();
-
-      this.formOpened = false;
-=======
     'use strict';
 
     let NAMESPACE = 'qor.worker',
@@ -120,7 +31,6 @@
         this.options = $.extend({}, QorWorker.DEFAULTS, $.isPlainObject(options) && options);
         this.init();
     }
->>>>>>> 18e4c887
 
     QorWorker.prototype = {
         constructor: QorWorker,
